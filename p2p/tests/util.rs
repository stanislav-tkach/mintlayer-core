// Copyright (c) 2022 RBB S.r.l
// opensource@mintlayer.org
// SPDX-License-Identifier: MIT
// Licensed under the MIT License;
// you may not use this file except in compliance with the License.
// You may obtain a copy of the License at
//
// 	http://spdx.org/licenses/MIT
//
// Unless required by applicable law or agreed to in writing, software
// distributed under the License is distributed on an "AS IS" BASIS,
// WITHOUT WARRANTIES OR CONDITIONS OF ANY KIND, either express or implied.
// See the License for the specific language governing permissions and
// limitations under the License.
//
// Author(s): S. Afach, A. Sinitsyn, A. Altonen
use chainstate::{chainstate_interface::ChainstateInterface, make_chainstate, BlockSource};
use common::{
    chain::{
        block::{Block, ConsensusData},
        config::ChainConfig,
        signature::inputsig::InputWitness,
        transaction::Transaction,
        Destination, OutPointSourceId, TxInput, TxOutput,
    },
    primitives::{time, Amount, Id, Idable, H256},
};
use crypto::random::SliceRandom;
use std::sync::Arc;

fn create_utxo_data(
    _config: &ChainConfig,
    tx_id: &Id<Transaction>,
    index: usize,
    output: &TxOutput,
) -> Option<(TxInput, TxOutput)> {
    if output.get_value() > Amount::from_atoms(1) {
        Some((
            TxInput::new(
                OutPointSourceId::Transaction(tx_id.clone()),
                index as u32,
                nosig_random_witness(),
            ),
            TxOutput::new(
                (output.get_value() - Amount::from_atoms(1)).unwrap(),
                anyonecanspend_address(),
            ),
        ))
    } else {
        None
    }
}

fn produce_test_block(config: &ChainConfig, prev_block: &Block, orphan: bool) -> Block {
    produce_test_block_with_consensus_data(config, prev_block, orphan, ConsensusData::None)
}

fn produce_test_block_with_consensus_data(
    config: &ChainConfig,
    prev_block: &Block,
    orphan: bool,
    consensus_data: ConsensusData,
) -> Block {
    // For each output we create a new input and output that will placed into a new block.
    // If value of original output is less than 1 then output will disappear in a new block.
    // Otherwise, value will be decreasing for 1.
    let (inputs, outputs): (Vec<TxInput>, Vec<TxOutput>) = prev_block
        .transactions()
        .iter()
        .flat_map(|tx| create_new_outputs(config, tx))
        .unzip();

    Block::new(
        vec![Transaction::new(0, inputs, outputs, 0).expect("not to fail")],
        if orphan {
            Some(Id::new(&H256::random()))
        } else {
            Some(Id::new(&prev_block.get_id().get()))
        },
        time::get().as_secs() as u32,
        consensus_data,
    )
    .expect("not to fail")
}

fn create_new_outputs(config: &ChainConfig, tx: &Transaction) -> Vec<(TxInput, TxOutput)> {
    tx.get_outputs()
        .iter()
        .enumerate()
        .filter_map(move |(index, output)| create_utxo_data(config, &tx.get_id(), index, output))
        .collect::<Vec<(TxInput, TxOutput)>>()
}

fn nosig_random_witness() -> InputWitness {
    let mut rng = crypto::random::make_pseudo_rng();
    let mut data: Vec<u8> = (1..100).collect();
    data.shuffle(&mut rng);

    InputWitness::NoSignature(Some(data))
}

fn anyonecanspend_address() -> Destination {
    Destination::AnyoneCanSpend
}

pub async fn start_chainstate(
    config: Arc<ChainConfig>,
) -> subsystem::Handle<Box<dyn ChainstateInterface>> {
    let storage = blockchain_storage::Store::new_empty().unwrap();
    let mut man = subsystem::Manager::new("TODO");
    let handle = man.add_subsystem(
        "chainstate",
<<<<<<< HEAD
        make_chainstate(config, storage, None, None).unwrap(),
=======
        make_chainstate(config, storage, None, Default::default()).unwrap(),
>>>>>>> 45bdcebe
    );
    tokio::spawn(async move { man.main().await });
    handle
}

pub fn create_block(config: Arc<ChainConfig>, parent: &Block) -> Block {
    produce_test_block(&config, parent, false)
}

pub fn create_n_blocks(config: Arc<ChainConfig>, parent: &Block, nblocks: usize) -> Vec<Block> {
    let mut blocks: Vec<Block> = Vec::new();
    let mut prev = parent.clone();

    for _ in 0..nblocks {
        let block = create_block(Arc::clone(&config), &prev);
        prev = block.clone();
        blocks.push(block.clone());
    }

    blocks
}

pub async fn import_blocks(
    handle: &subsystem::Handle<Box<dyn ChainstateInterface>>,
    blocks: Vec<Block>,
) {
    for block in blocks.into_iter() {
        let _res = handle
            .call_mut(move |this| this.process_block(block, BlockSource::Local))
            .await
            .unwrap();
    }
}

pub async fn add_more_blocks(
    config: Arc<ChainConfig>,
    handle: &subsystem::Handle<Box<dyn ChainstateInterface>>,
    nblocks: usize,
) {
    let id = handle.call(move |this| this.get_best_block_id()).await.unwrap().unwrap();
    let best_block = handle.call(move |this| this.get_block(id)).await.unwrap().unwrap();

    let blocks = create_n_blocks(config, &best_block.unwrap(), nblocks);
    import_blocks(handle, blocks).await;
}<|MERGE_RESOLUTION|>--- conflicted
+++ resolved
@@ -110,11 +110,7 @@
     let mut man = subsystem::Manager::new("TODO");
     let handle = man.add_subsystem(
         "chainstate",
-<<<<<<< HEAD
-        make_chainstate(config, storage, None, None).unwrap(),
-=======
         make_chainstate(config, storage, None, Default::default()).unwrap(),
->>>>>>> 45bdcebe
     );
     tokio::spawn(async move { man.main().await });
     handle
