// Copyright (c) 2022 RBB S.r.l
// opensource@mintlayer.org
// SPDX-License-Identifier: MIT
// Licensed under the MIT License;
// you may not use this file except in compliance with the License.
// You may obtain a copy of the License at
//
// 	http://spdx.org/licenses/MIT
//
// Unless required by applicable law or agreed to in writing, software
// distributed under the License is distributed on an "AS IS" BASIS,
// WITHOUT WARRANTIES OR CONDITIONS OF ANY KIND, either express or implied.
// See the License for the specific language governing permissions and
// limitations under the License.
//
// Author(s): S. Afach, A. Sinitsyn

use crate::detail::orphan_blocks::{OrphanAddError, OrphanBlocksPool};
use crate::ConsensusEvent;
use blockchain_storage::BlockchainStorageRead;
use blockchain_storage::BlockchainStorageWrite;
use blockchain_storage::TransactionRw;
use blockchain_storage::Transactional;
use common::chain::block::block_index::BlockIndex;
use common::chain::block::{
    calculate_tx_merkle_root, calculate_witness_merkle_root, Block, BlockHeader,
};
use common::chain::calculate_tx_index_from_block;
use common::chain::config::ChainConfig;
use common::chain::config::MAX_BLOCK_WEIGHT;
use common::chain::{OutPointSourceId, Transaction};
use common::primitives::{time, BlockDistance};
use common::primitives::{BlockHeight, Id, Idable};
use std::collections::BTreeSet;
use std::sync::Arc;
mod consensus_validator;
mod orphan_blocks;
use serialization::Encode;

mod error;
pub use error::*;
mod pow;

type TxRw<'a> = <blockchain_storage::Store as Transactional<'a>>::TransactionRw;
type TxRo<'a> = <blockchain_storage::Store as Transactional<'a>>::TransactionRo;
type EventHandler = Arc<dyn Fn(ConsensusEvent) + Send + Sync>;

const HEADER_LIMIT: BlockDistance = BlockDistance::new(2000);

mod spend_cache;
use spend_cache::CachedInputs;

use consensus_validator::BlockIndexHandle;

// TODO: ISSUE #129 - https://github.com/mintlayer/mintlayer-core/issues/129
pub struct Consensus {
    chain_config: Arc<ChainConfig>,
    blockchain_storage: blockchain_storage::Store,
    orphan_blocks: OrphanBlocksPool,
    event_subscribers: Vec<EventHandler>,
    events_broadcaster: slave_pool::ThreadPool,
}

#[derive(Copy, Clone, Eq, Debug, PartialEq)]
pub enum BlockSource {
    Peer,
    Local,
}

impl Consensus {
    fn make_db_tx(&mut self) -> ConsensusRef {
        let db_tx = self.blockchain_storage.transaction_rw();
        ConsensusRef {
            chain_config: &self.chain_config,
            db_tx,
            orphan_blocks: &mut self.orphan_blocks,
        }
    }

    fn make_ro_db_tx(&self) -> ConsensusRefRo {
        let db_tx = self.blockchain_storage.transaction_ro();
        ConsensusRefRo {
            chain_config: &self.chain_config,
            db_tx,
            orphan_blocks: &self.orphan_blocks,
        }
    }

    pub fn subscribe_to_events(&mut self, handler: EventHandler) {
        self.event_subscribers.push(handler)
    }

    pub fn new(
        chain_config: Arc<ChainConfig>,
        blockchain_storage: blockchain_storage::Store,
    ) -> Result<Self, crate::ConsensusError> {
        use crate::ConsensusError;

        let mut cons = Self::new_no_genesis(chain_config, blockchain_storage)?;
        let best_block_id = cons.get_best_block_id().map_err(|e| {
            ConsensusError::FailedToInitializeConsensus(format!("Database read error: {:?}", e))
        })?;
        if best_block_id.is_none() {
            cons.process_block(
                cons.chain_config.genesis_block().clone(),
                BlockSource::Local,
            )
            .map_err(|e| {
                ConsensusError::FailedToInitializeConsensus(format!(
                    "Genesis block processing error: {:?}",
                    e
                ))
            })?;
        }
        Ok(cons)
    }

    fn new_no_genesis(
        chain_config: Arc<ChainConfig>,
        blockchain_storage: blockchain_storage::Store,
    ) -> Result<Self, crate::ConsensusError> {
        let event_broadcaster = slave_pool::ThreadPool::new();
        event_broadcaster.set_threads(1).expect("Event thread-pool starting failed");
        let cons = Self {
            chain_config,
            blockchain_storage,
            orphan_blocks: OrphanBlocksPool::new_default(),
            event_subscribers: Vec::new(),
            events_broadcaster: event_broadcaster,
        };
        Ok(cons)
    }

    fn broadcast_new_tip_event(&self, new_block_index: &Option<BlockIndex>) {
        match new_block_index {
            Some(ref new_block_index) => self.event_subscribers.iter().cloned().for_each(|f| {
                let new_height = new_block_index.get_block_height();
                let new_id = new_block_index.get_block_id().clone();
                self.events_broadcaster
                    .spawn(move || f(ConsensusEvent::NewTip(new_id, new_height)))
            }),
            None => (),
        }
    }

    pub fn process_block(
        &mut self,
        block: Block,
        block_source: BlockSource,
    ) -> Result<Option<BlockIndex>, BlockError> {
        let mut consensus_ref = self.make_db_tx();
        // Reasonable reduce amount of calls to DB
        let best_block_id = consensus_ref.db_tx.get_best_block_id().map_err(BlockError::from)?;
        // TODO: this seems to require block index, which doesn't seem to be the case in bitcoin, as otherwise orphans can't be checked
        consensus_ref.check_block(&block, block_source)?;
        let block_index = consensus_ref.accept_block(&block);
        if let Err(ref block_index_err) = block_index {
            if *block_index_err == BlockError::Orphan {
                if BlockSource::Local == block_source {
                    // TODO: Discuss with Sam about it later (orphans should be searched for children of any newly accepted block)
                    consensus_ref.new_orphan_block(block)?;
                }
                return Err(BlockError::Orphan);
            }
        }
        let result = consensus_ref.activate_best_chain(block_index?, best_block_id)?;
        consensus_ref.commit_db_tx().expect("Committing transactions to DB failed");
        // TODO: after finishing, we attempt to process orphans
        self.broadcast_new_tip_event(&result);
        Ok(result)
    }

    // TODO: used to check block size + other preliminary check before giving the block to process_block
    pub fn preliminary_block_check(&self, _block: Block) -> Result<(), BlockError> {
        Ok(())
    }

    pub fn get_best_block_id(&self) -> Result<Option<Id<Block>>, BlockError> {
        let consensus_ref = self.make_ro_db_tx();
        // Reasonable reduce amount of calls to DB
        let best_block_id = consensus_ref.db_tx.get_best_block_id().map_err(BlockError::from)?;
        Ok(best_block_id)
    }

    pub fn get_block_height_in_main_chain(
        &self,
        id: &Id<Block>,
    ) -> Result<Option<BlockHeight>, BlockError> {
        let consensus_ref = self.make_ro_db_tx();
        // Reasonable reduce amount of calls to DB
        let block_index = consensus_ref.db_tx.get_block_index(id).map_err(BlockError::from)?;
        let block_index = block_index.ok_or(BlockError::NotFound)?;
        if block_index.get_block_id() == id {
            Ok(Some(block_index.get_block_height()))
        } else {
            Ok(None)
        }
    }

    pub fn get_block_id_from_height(
        &self,
        height: &BlockHeight,
    ) -> Result<Option<Id<Block>>, BlockError> {
        let consensus_ref = self.make_ro_db_tx();
        // Reasonable reduce amount of calls to DB
        let block_id =
            consensus_ref.db_tx.get_block_id_by_height(height).map_err(BlockError::from)?;
        Ok(block_id)
    }

    pub fn get_block(&self, id: Id<Block>) -> Result<Option<Block>, BlockError> {
        let consensus_ref = self.make_ro_db_tx();
        // Reasonable reduce amount of calls to DB
        let block = consensus_ref.db_tx.get_block(id).map_err(BlockError::from)?;
        Ok(block)
    }

    pub fn get_block_index(&self, id: &Id<Block>) -> Result<Option<BlockIndex>, BlockError> {
        self.make_ro_db_tx().db_tx.get_block_index(id).map_err(BlockError::from)
    }

    pub fn get_header_from_height(
        &self,
        height: &BlockHeight,
    ) -> Result<Option<BlockHeader>, BlockError> {
        let consensus_ref = self.make_ro_db_tx();
        let id = consensus_ref
            .db_tx
            .get_block_id_by_height(height)?
            .ok_or(BlockError::NotFound)?;
        Ok(consensus_ref
            .db_tx
            .get_block_index(&id)?
            .map(|block_index| block_index.into_block_header()))
    }

    pub fn get_locator(&self) -> Result<Vec<BlockHeader>, BlockError> {
        let id = self.get_best_block_id()?.ok_or(BlockError::NotFound)?;
        let height = self.get_block_height_in_main_chain(&id)?.ok_or(BlockError::NotFound)?;

        let headers = itertools::iterate(0, |&i| if i == 0 { 1 } else { i * 2 })
            .take_while(|i| (height - BlockDistance::new(*i)).is_some())
            .map(|i| {
                self.get_header_from_height(
                    &(height - BlockDistance::new(i)).expect("distance to be valid"),
                )
            });

        itertools::process_results(headers, |iter| iter.flatten().collect::<Vec<_>>())
    }

    // TODO: use `ConsensusRef::is_block_in_main_chain()` implementation instead, how?
    fn is_block_in_main_chain(&self, block_index: &BlockIndex) -> Result<bool, BlockError> {
        let consensus_ref = self.make_ro_db_tx();
        let height = block_index.get_block_height();
        let id_at_height =
            consensus_ref.db_tx.get_block_id_by_height(&height).map_err(BlockError::from)?;
        Ok(id_at_height.map_or(false, |id| id == *block_index.get_block_id()))
    }

    pub fn get_headers(&self, locator: Vec<BlockHeader>) -> Result<Vec<BlockHeader>, BlockError> {
        // use genesis block if no common ancestor with better block height is found
        let mut best = BlockHeight::new(0);

        for header in locator.iter() {
            if let Some(block_index) = self.get_block_index(&header.get_id())? {
                if self.is_block_in_main_chain(&block_index)? {
                    best = block_index.get_block_height();
                    break;
                }
            }
        }

        // get headers until either the best block or header limit is reached
        let limit = std::cmp::min(
            (best + HEADER_LIMIT).ok_or(BlockError::Unknown)?,
            self.get_block_height_in_main_chain(
                &self.get_best_block_id()?.expect("best block to exist"),
            )?
            .expect("best block's height to exist"),
        );

        let headers = itertools::iterate(best.next_height(), |iter| iter.next_height())
            .take_while(|height| height <= &limit)
            .map(|height| self.get_header_from_height(&height));
        itertools::process_results(headers, |iter| iter.flatten().collect::<Vec<_>>())
    }

    pub fn filter_already_existing_blocks(
        &self,
        headers: Vec<BlockHeader>,
    ) -> Result<Vec<BlockHeader>, BlockError> {
        // verify that the first block attaches to our chain
        match headers.get(0).ok_or(BlockError::Unknown)?.get_prev_block_id() {
            None => return Err(BlockError::PrevBlockInvalid),
            Some(id) => {
                if self.get_block_index(id)?.is_none() {
                    return Err(BlockError::NotFound);
                }
            }
        }

        for (num, header) in headers.iter().enumerate() {
            if self.get_block_index(&header.get_id())?.is_none() {
                return Ok(headers[num..].to_vec());
            }
        }

        Ok(vec![])
    }
}

pub(crate) struct ConsensusRef<'a> {
    chain_config: &'a ChainConfig,
    // TODO: make this generic over Rw and Ro
    db_tx: TxRw<'a>,
    orphan_blocks: &'a mut OrphanBlocksPool,
}

struct ConsensusRefRo<'a> {
    #[allow(dead_code)]
    chain_config: &'a ChainConfig,
    // TODO: make this generic over Rw and Ro
    db_tx: TxRo<'a>,
    #[allow(dead_code)]
    orphan_blocks: &'a OrphanBlocksPool,
}

impl<'a> BlockIndexHandle for ConsensusRef<'a> {
    fn get_block_index(
        &self,
        block_index: &Id<Block>,
    ) -> blockchain_storage::Result<Option<BlockIndex>> {
        self.db_tx.get_block_index(block_index)
    }
    fn get_ancestor(
        &self,
        block_index: &BlockIndex,
        ancestor_height: BlockHeight,
    ) -> Result<BlockIndex, BlockError> {
        self.get_ancestor(block_index, ancestor_height)
    }
}

impl<'a> ConsensusRef<'a> {
    fn commit_db_tx(self) -> blockchain_storage::Result<()> {
        self.db_tx.commit()
    }

    /// Allow to read from storage the previous block and return itself BlockIndex
    fn get_previous_block_index(&self, block_index: &BlockIndex) -> Result<BlockIndex, BlockError> {
        let prev_block_id = block_index.get_prev_block_id().as_ref().ok_or(BlockError::NotFound)?;
        self.db_tx.get_block_index(prev_block_id)?.ok_or(BlockError::NotFound)
    }

    // TODO improve using pskip
    fn get_ancestor(
        &self,
        block_index: &BlockIndex,
        ancestor_height: BlockHeight,
    ) -> Result<BlockIndex, BlockError> {
        if ancestor_height > block_index.get_block_height() {
            return Err(BlockError::InvalidAncestorHeight {
                block_height: block_index.get_block_height(),
                ancestor_height,
            });
        }

        let mut height_walk = block_index.get_block_height();
        let mut block_index_walk = block_index.clone();
        while height_walk > ancestor_height {
            block_index_walk = self.get_previous_block_index(&block_index_walk)?;
            height_walk =
                (height_walk - BlockDistance::from(1)).expect("height_walk is greater than height");
        }
        Ok(block_index_walk)
    }

    #[allow(unused)]
    fn last_common_ancestor(
        &self,
        first_block_index: &BlockIndex,
        second_block_index: &BlockIndex,
    ) -> Result<BlockIndex, BlockError> {
        let mut first_block_index = first_block_index.clone();
        let mut second_block_index = second_block_index.clone();
        match first_block_index.get_block_height().cmp(&second_block_index.get_block_height()) {
            std::cmp::Ordering::Greater => {
                first_block_index =
                    self.get_ancestor(&first_block_index, second_block_index.get_block_height())?;
            }
            std::cmp::Ordering::Less => {
                second_block_index =
                    self.get_ancestor(&second_block_index, first_block_index.get_block_height())?;
            }
            std::cmp::Ordering::Equal => {}
        }

        while first_block_index.get_block_id() != second_block_index.get_block_id()
            && !first_block_index.is_genesis(self.chain_config)
            && !second_block_index.is_genesis(self.chain_config)
        {
            first_block_index = self.get_previous_block_index(&first_block_index)?;
            second_block_index = self.get_previous_block_index(&second_block_index)?;
        }
        assert_eq!(
            first_block_index.get_block_id(),
            second_block_index.get_block_id()
        );
        Ok(first_block_index)
    }

    // Get indexes for a new longest chain
    fn get_new_chain(
        &self,
        new_tip_block_index: &BlockIndex,
    ) -> Result<Vec<BlockIndex>, BlockError> {
        let mut result = Vec::new();
        let mut block_index = new_tip_block_index.clone();
        while !self.is_block_in_main_chain(&block_index)? {
            result.push(block_index.clone());
            block_index = self.get_previous_block_index(&block_index)?;
        }
        result.reverse();
        debug_assert!(!result.is_empty()); // there has to always be at least one new block
        Ok(result)
    }

    fn disconnect_until(
        &mut self,
        to_disconnect: &BlockIndex,
        last_to_remain_connected: &Id<Block>,
    ) -> Result<(), BlockError> {
        if to_disconnect.get_block_id() == last_to_remain_connected {
            return Ok(());
        }

        let current_mainchain_tip = self.disconnect_tip(Some(to_disconnect.get_block_id()))?;
        self.disconnect_until(&current_mainchain_tip, last_to_remain_connected)
    }

    fn reorganize(
        &mut self,
        best_block_id: &Id<Block>,
        new_block_index: &BlockIndex,
    ) -> Result<(), BlockError> {
        let new_chain = self.get_new_chain(new_block_index)?;

        let common_ancestor_id = {
            let err = "This vector cannot be empty since there is at least one block to connect";
            let first_block = &new_chain.first().expect(err);
            &first_block.get_prev_block_id().as_ref().expect("This can never be genesis")
        };

        // Disconnect the current chain if it is not a genesis
        {
            let mainchain_tip = self
                .db_tx
                .get_block_index(best_block_id)?
                .expect("Can't get block index. Inconsistent DB");

            // Disconnect blocks
            self.disconnect_until(&mainchain_tip, common_ancestor_id)?;
        }

        // Connect the new chain
        for block_index in new_chain {
            self.connect_tip(&block_index)?;
        }

        Ok(())
    }

    fn connect_transactions_inner(
        &self,
        block: &Block,
        spend_height: &BlockHeight,
        blockreward_maturity: &BlockDistance,
    ) -> Result<CachedInputs, BlockError> {
        let mut cached_inputs = CachedInputs::new(&self.db_tx);
        for (tx_num, _tx) in block.transactions().iter().enumerate() {
            cached_inputs.spend(block, tx_num, spend_height, blockreward_maturity)?;
        }
        Ok(cached_inputs)
    }

    fn connect_transactions(
        &mut self,
        block: &Block,
        spend_height: &BlockHeight,
        blockreward_maturity: &BlockDistance,
    ) -> Result<(), BlockError> {
        let cached_inputs =
            self.connect_transactions_inner(block, spend_height, blockreward_maturity)?;
        let cached_inputs = cached_inputs.consume()?;

        CachedInputs::flush_to_storage(&mut self.db_tx, cached_inputs)?;
        Ok(())
    }

    fn disconnect_transactions_inner(
        &mut self,
        transactions: &[Transaction],
    ) -> Result<CachedInputs, BlockError> {
        let mut cached_inputs = CachedInputs::new(&self.db_tx);
        transactions.iter().try_for_each(|tx| cached_inputs.unspend(tx))?;
        Ok(cached_inputs)
    }

    fn disconnect_transactions(&mut self, transactions: &[Transaction]) -> Result<(), BlockError> {
        let cached_inputs = self.disconnect_transactions_inner(transactions)?;
        let cached_inputs = cached_inputs.consume()?;

        CachedInputs::flush_to_storage(&mut self.db_tx, cached_inputs)?;
        Ok(())
    }

    fn check_tx_outputs(&self, transactions: &[Transaction]) -> Result<(), BlockError> {
        for tx in transactions {
            for _output in tx.get_outputs() {
                // TODO: Check tx outputs to prevent the overwriting of the transaction
            }
        }
        Ok(())
    }

    fn connect_genesis_transactions(&mut self, block: &Block) -> Result<(), BlockError> {
        for (num, tx) in block.transactions().iter().enumerate() {
            self.db_tx.set_mainchain_tx_index(
                &OutPointSourceId::from(tx.get_id()),
                &calculate_tx_index_from_block(block, num)?,
            )?;
        }
        Ok(())
    }

    // Connect new block
    fn connect_tip(&mut self, new_tip_block_index: &BlockIndex) -> Result<(), BlockError> {
        if &self.db_tx.get_best_block_id()? != new_tip_block_index.get_prev_block_id() {
            return Err(BlockError::InvariantErrorInvalidTip);
        }
        let block = self.get_block_from_index(new_tip_block_index)?.expect("Inconsistent DB");
        self.check_tx_outputs(block.transactions())?;

        if block.is_genesis(self.chain_config) {
            self.connect_genesis_transactions(&block)?
        } else {
            self.connect_transactions(
                &block,
                &new_tip_block_index.get_block_height(),
                self.chain_config.get_blockreward_maturity(),
            )?;
        }

        self.db_tx.set_block_id_at_height(
            &new_tip_block_index.get_block_height(),
            new_tip_block_index.get_block_id(),
        )?;
        self.db_tx.set_block_index(new_tip_block_index)?;
        self.db_tx.set_best_block_id(new_tip_block_index.get_block_id())?;
        Ok(())
    }

    /// Does a read-modify-write operation on the database and disconnects a block
    /// by unsetting the `next` pointer.
    /// Returns the previous block (the last block in the main-chain)
    fn disconnect_tip(
        &mut self,
        expected_tip_block_id: Option<&Id<Block>>,
    ) -> Result<BlockIndex, BlockError> {
        let best_block_id =
            self.db_tx.get_best_block_id().ok().flatten().expect("Only fails at genesis");

        // Optionally, we can double-check that the tip is what we're discconnecting
        match expected_tip_block_id {
            None => {}
            Some(expected_tip_block_id) => debug_assert!(expected_tip_block_id == &best_block_id),
        }

        let block_index = self
            .db_tx
            .get_block_index(&best_block_id)
            .expect("Database error on retrieving current best block index")
            .expect("Also only genesis fails at this");
        let block = self.get_block_from_index(&block_index)?.expect("Inconsistent DB");
        // Disconnect transactions
        self.disconnect_transactions(block.transactions())?;
        self.db_tx.set_best_block_id(
            block_index
                .get_prev_block_id()
                .as_ref()
                .ok_or(BlockError::InvariantErrorPrevBlockNotFound)?,
        )?;
        // Disconnect block
        self.db_tx.del_block_id_at_height(&block_index.get_block_height())?;

        let prev_block_index = self.get_previous_block_index(&block_index)?;
        Ok(prev_block_index)
    }

    fn try_connect_genesis_block(
        &mut self,
        genesis_block_index: &BlockIndex,
        best_block_id: &Option<Id<Block>>,
    ) -> Result<Option<BlockIndex>, BlockError> {
        if best_block_id.is_none() && genesis_block_index.is_genesis(self.chain_config) {
            self.connect_tip(genesis_block_index)?;
            return Ok(Some(genesis_block_index.clone()));
        }
        Ok(None)
    }

    fn activate_best_chain(
        &mut self,
        new_block_index: BlockIndex,
        best_block_id: Option<Id<Block>>,
    ) -> Result<Option<BlockIndex>, BlockError> {
        let connected_genesis = self.try_connect_genesis_block(&new_block_index, &best_block_id)?;
        if connected_genesis.is_some() {
            return Ok(connected_genesis);
        }

        let best_block_id = best_block_id.expect("Best block must be set at this point");
        // Chain trust is higher than the best block
        let current_best_block_index = self
            .db_tx
            .get_block_index(&best_block_id)
            .map_err(BlockError::from)?
            .expect("Inconsistent DB");

        if new_block_index.get_chain_trust() > current_best_block_index.get_chain_trust() {
            self.reorganize(&best_block_id, &new_block_index)?;
            return Ok(Some(new_block_index));
        }

        Ok(None)
    }

    fn get_block_proof(&self, _block: &Block) -> u128 {
        //TODO: We have to make correct one
        1
    }

    fn add_to_block_index(&mut self, block: &Block) -> Result<BlockIndex, BlockError> {
        let prev_block_index = if block.is_genesis(self.chain_config) {
            // Genesis case. We should use then_some when stabilized feature(bool_to_option)
            None
        } else {
            block.prev_block_id().map_or(Err(BlockError::Orphan), |prev_block| {
                self.db_tx.get_block_index(&prev_block).map_err(BlockError::from)
            })?
        };
        // Set the block height
        let height = prev_block_index.as_ref().map_or(BlockHeight::zero(), |prev_block_index| {
            prev_block_index.get_block_height().next_height()
        });

        // Set Time Max
        let time_max = prev_block_index.as_ref().map_or(block.block_time(), |prev_block_index| {
            std::cmp::max(prev_block_index.get_block_time_max(), block.block_time())
        });

        // Set Chain Trust
        let chain_trust = prev_block_index
            .map_or(0, |prev_block_index| prev_block_index.get_chain_trust())
            + self.get_block_proof(block);
        let block_index = BlockIndex::new(block, chain_trust, height, time_max);
        Ok(block_index)
    }

    fn accept_block(&mut self, block: &Block) -> Result<BlockIndex, BlockError> {
        // TODO: before doing anything, we should ensure the block isn't already known
        let block_index = self.add_to_block_index(block)?;
        self.check_block_index(&block_index)?;
        self.db_tx.set_block_index(&block_index).map_err(BlockError::from)?;
        self.db_tx.add_block(block).map_err(BlockError::from)?;
        Ok(block_index)
    }

    fn check_block_index(&self, block_index: &BlockIndex) -> Result<(), BlockError> {
        // BlockIndex is already known or block exists
        if self.db_tx.get_block_index(block_index.get_block_id())?.is_some() {
<<<<<<< HEAD
            return Err(BlockError::BlockAlreadyExists);
=======
            return Err(BlockError::BlockAlreadyExists(
                block_index.get_block_id().clone(),
            ));
>>>>>>> 9101e548
        }
        // TODO: Will be expanded
        Ok(())
    }

    fn check_block_detail(
        &self,
        block: &Block,
        block_source: BlockSource,
    ) -> Result<(), BlockError> {
        block.check_version()?;

        // Allows the previous block to be None only if the block hash is genesis
        if !block.is_genesis(self.chain_config) && block.prev_block_id().is_none() {
            return Err(BlockError::InvalidBlockNoPrevBlock);
        }

        // MerkleTree root
        let merkle_tree_root = block.merkle_root();
        calculate_tx_merkle_root(block.transactions()).map_or(
            Err(BlockError::MerkleRootMismatch),
            |merkle_tree| {
                if merkle_tree_root != merkle_tree {
                    Err(BlockError::MerkleRootMismatch)
                } else {
                    Ok(())
                }
            },
        )?;

        // Witness merkle root
        let witness_merkle_root = block.witness_merkle_root();
        calculate_witness_merkle_root(block.transactions()).map_or(
            Err(BlockError::WitnessMerkleRootMismatch),
            |witness_merkle| {
                if witness_merkle_root != witness_merkle {
                    Err(BlockError::WitnessMerkleRootMismatch)
                } else {
                    Ok(())
                }
            },
        )?;

        match &block.prev_block_id() {
            Some(block_id) => {
                let previous_block = self
                    .db_tx
                    .get_block_index(&Id::<Block>::new(&block_id.get()))?
                    .ok_or(BlockError::Orphan)?;
                // Time
                let block_time = block.block_time();
                if previous_block.get_block_time() > block_time {
                    return Err(BlockError::BlockTimeOrderInvalid);
                }
                if i64::from(block_time) > time::get() {
                    return Err(BlockError::BlockFromTheFuture);
                }
            }
            None => {
                // This is only for genesis, AND should never come from a peer
                if block_source != BlockSource::Local {
                    return Err(BlockError::InvalidBlockSource);
                };
            }
        }

        self.check_transactions(block)?;
        Ok(())
    }

    fn check_transactions(&self, block: &Block) -> Result<(), BlockError> {
        // check for duplicate inputs (see CVE-2018-17144)
        {
            let mut block_inputs = BTreeSet::new();
            for tx in block.transactions() {
                let mut tx_inputs = BTreeSet::new();
                for input in tx.get_inputs() {
                    if !block_inputs.insert(input.get_outpoint()) {
                        return Err(BlockError::DuplicateInputInBlock(block.get_id()));
                    }
                    if !tx_inputs.insert(input.get_outpoint()) {
                        return Err(BlockError::DuplicateInputInTransaction(tx.get_id()));
                    }
                }
            }
        }

        {
            // check duplicate transactions
            let mut txs_ids = BTreeSet::new();
            for tx in block.transactions() {
                let tx_id = tx.get_id();
                let already_in_tx_id = txs_ids.get(&tx_id);
                match already_in_tx_id {
                    Some(_) => return Err(BlockError::DuplicatedTransactionInBlock),
                    None => txs_ids.insert(tx_id),
                };
            }
        }

        //TODO: Size limits
        if block.encoded_size() > MAX_BLOCK_WEIGHT {
            return Err(BlockError::BlockTooLarge);
        }
        //TODO: Check signatures will be added when BLS is ready
        Ok(())
    }

    fn check_block(&self, block: &Block, block_source: BlockSource) -> Result<(), BlockError> {
        //TODO: The parts that check the block in isolation without the knowledge of the state should not take
        //      storage as an argument (either directly or indirectly as done here through self)
        consensus_validator::validate_consensus(self.chain_config, block.header(), self)?;
        self.check_block_detail(block, block_source)?;
        Ok(())
    }

    fn is_block_in_main_chain(&self, block_index: &BlockIndex) -> Result<bool, BlockError> {
        let height = block_index.get_block_height();
        let id_at_height = self.db_tx.get_block_id_by_height(&height).map_err(BlockError::from)?;
        match id_at_height {
            Some(id) => Ok(id == *block_index.get_block_id()),
            None => Ok(false),
        }
    }

    /// Mark new block as an orphan
    fn new_orphan_block(&mut self, block: Block) -> Result<(), BlockError> {
        // It can't be a genesis block
        assert!(!block.is_genesis(self.chain_config));
        self.orphan_blocks.add_block(block).map_err(|err| match err {
            OrphanAddError::BlockAlreadyInOrphanList(_) => BlockError::Orphan,
        })?;
        Ok(())
    }

    fn get_block_from_index(&self, block_index: &BlockIndex) -> Result<Option<Block>, BlockError> {
        Ok(self.db_tx.get_block(block_index.get_block_id().clone())?)
    }
}

#[cfg(test)]
mod tests;<|MERGE_RESOLUTION|>--- conflicted
+++ resolved
@@ -680,13 +680,9 @@
     fn check_block_index(&self, block_index: &BlockIndex) -> Result<(), BlockError> {
         // BlockIndex is already known or block exists
         if self.db_tx.get_block_index(block_index.get_block_id())?.is_some() {
-<<<<<<< HEAD
-            return Err(BlockError::BlockAlreadyExists);
-=======
             return Err(BlockError::BlockAlreadyExists(
                 block_index.get_block_id().clone(),
             ));
->>>>>>> 9101e548
         }
         // TODO: Will be expanded
         Ok(())
