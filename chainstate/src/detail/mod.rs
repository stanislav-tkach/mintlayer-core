// Copyright (c) 2022 RBB S.r.l
// opensource@mintlayer.org
// SPDX-License-Identifier: MIT
// Licensed under the MIT License;
// you may not use this file except in compliance with the License.
// You may obtain a copy of the License at
//
// 	http://spdx.org/licenses/MIT
//
// Unless required by applicable law or agreed to in writing, software
// distributed under the License is distributed on an "AS IS" BASIS,
// WITHOUT WARRANTIES OR CONDITIONS OF ANY KIND, either express or implied.
// See the License for the specific language governing permissions and
// limitations under the License.
//
// Author(s): S. Afach, A. Sinitsyn

use crate::detail::orphan_blocks::OrphanBlocksPool;
use crate::ChainstateEvent;
use blockchain_storage::Transactional;
use common::chain::block::block_index::BlockIndex;
use common::chain::block::{Block, BlockHeader};
use common::chain::config::ChainConfig;
use common::primitives::{BlockDistance, BlockHeight, Id, Idable};
use itertools::Itertools;
use logging::log;
use std::sync::Arc;
use utils::eventhandler::{EventHandler, EventsController};
mod consensus_validator;
mod orphan_blocks;

mod error;
pub use error::*;

<<<<<<< HEAD
use self::orphan_blocks::{OrphanBlocksRef, OrphanBlocksRefMut};
=======
>>>>>>> 550cd3e3
mod pow;

pub mod ban_score;
mod block_index_history_iter;
mod median_time;

mod chainstateref;

type TxRw<'a> = <blockchain_storage::Store as Transactional<'a>>::TransactionRw;
type TxRo<'a> = <blockchain_storage::Store as Transactional<'a>>::TransactionRo;
type ChainstateEventHandler = EventHandler<ChainstateEvent>;

const HEADER_LIMIT: BlockDistance = BlockDistance::new(2000);

mod spend_cache;

pub type OrphanErrorHandler = dyn Fn(&BlockError) + Send + Sync;

pub mod time_getter;
use time_getter::TimeGetter;

#[must_use]
pub struct Chainstate {
    chain_config: Arc<ChainConfig>,
    blockchain_storage: blockchain_storage::Store,
    orphan_blocks: OrphanBlocksPool,
    custom_orphan_error_hook: Option<Arc<OrphanErrorHandler>>,
    events_controller: EventsController<ChainstateEvent>,
    time_getter: TimeGetter,
}

#[derive(Copy, Clone, Eq, Debug, PartialEq)]
pub enum BlockSource {
    Peer,
    Local,
}

impl Chainstate {
    pub fn wait_for_all_events(&self) {
        self.events_controller.wait_for_all_events();
    }

    #[must_use]
    fn make_db_tx(&mut self) -> chainstateref::ChainstateRef<TxRw, OrphanBlocksRefMut> {
        let db_tx = self.blockchain_storage.transaction_rw();
        chainstateref::ChainstateRef::new_rw(
            &self.chain_config,
            db_tx,
<<<<<<< HEAD
            self.orphan_blocks.as_rw_ref(),
=======
            Some(&mut self.orphan_blocks),
            self.time_getter.getter(),
>>>>>>> 550cd3e3
        )
    }

    #[must_use]
    fn make_db_tx_ro(&self) -> chainstateref::ChainstateRef<TxRo, OrphanBlocksRef> {
        let db_tx = self.blockchain_storage.transaction_ro();
<<<<<<< HEAD
        chainstateref::ChainstateRef::new_ro(
            &self.chain_config,
            db_tx,
            self.orphan_blocks.as_ro_ref(),
        )
=======
        chainstateref::ChainstateRef::new_ro(&self.chain_config, db_tx, self.time_getter.getter())
>>>>>>> 550cd3e3
    }

    pub fn subscribe_to_events(&mut self, handler: ChainstateEventHandler) {
        self.events_controller.subscribe_to_events(handler);
    }

    pub fn new(
        chain_config: Arc<ChainConfig>,
        blockchain_storage: blockchain_storage::Store,
        custom_orphan_error_hook: Option<Arc<OrphanErrorHandler>>,
        time_getter: TimeGetter,
    ) -> Result<Self, crate::ChainstateError> {
        use crate::ChainstateError;

        let mut cons = Self::new_no_genesis(
            chain_config,
            blockchain_storage,
            custom_orphan_error_hook,
            time_getter,
        )?;

        let best_block_id = cons.get_best_block_id().map_err(|e| {
            ChainstateError::FailedToInitializeChainstate(format!("Database read error: {:?}", e))
        })?;

        if best_block_id.is_none() {
            cons.process_block(
                cons.chain_config.genesis_block().clone(),
                BlockSource::Local,
            )
            .map_err(|e| {
                ChainstateError::FailedToInitializeChainstate(format!(
                    "Genesis block processing error: {:?}",
                    e
                ))
            })?;
        }
        Ok(cons)
    }

    fn new_no_genesis(
        chain_config: Arc<ChainConfig>,
        blockchain_storage: blockchain_storage::Store,
        custom_orphan_error_hook: Option<Arc<OrphanErrorHandler>>,
        time_getter: TimeGetter,
    ) -> Result<Self, crate::ChainstateError> {
        let cons = Self {
            chain_config,
            blockchain_storage,
            orphan_blocks: OrphanBlocksPool::new_default(),
            custom_orphan_error_hook,
            events_controller: EventsController::new(),
            time_getter,
        };
        Ok(cons)
    }

    fn broadcast_new_tip_event(&self, new_block_index: &Option<BlockIndex>) {
        match new_block_index {
            Some(ref new_block_index) => {
                let new_height = new_block_index.get_block_height();
                let new_id = new_block_index.get_block_id().clone();
                self.events_controller.broadcast(ChainstateEvent::NewTip(new_id, new_height))
            }
            None => (),
        }
    }

    /// returns the new block index, which is the new tip, if any
    fn process_orphans(&mut self, last_processed_block: &Id<Block>) -> Option<BlockIndex> {
        let orphans = self.orphan_blocks.take_all_children_of(last_processed_block);
        let (block_indexes, block_errors): (Vec<Option<BlockIndex>>, Vec<BlockError>) = orphans
            .into_iter()
            .map(|blk| self.process_block(blk, BlockSource::Local))
            .partition_result();

        block_errors.into_iter().for_each(|e| match &self.custom_orphan_error_hook {
            Some(handler) => handler(&e),
            None => logging::log::error!("Failed to process a chain of orphan blocks: {}", e),
        });

        // since we processed the blocks in order, the last one is the best tip
        block_indexes.into_iter().flatten().rev().next()
    }

    fn process_db_commit_error(
        &mut self,
        db_error: blockchain_storage::Error,
        block: Block,
        block_source: BlockSource,
        attempt_number: usize,
    ) -> Result<Option<BlockIndex>, BlockError> {
        // TODO: move to a configuration object that loads from command line arguments
        const MAX_DB_COMMIT_COUNT: usize = 10;

        if attempt_number >= MAX_DB_COMMIT_COUNT {
            Err(BlockError::DatabaseCommitError(
                block.get_id(),
                MAX_DB_COMMIT_COUNT,
                db_error,
            ))
        } else {
            // TODO: test reattempts using mocks of the database that emulate failure
            self.attempt_to_process_block(block, block_source, attempt_number + 1)
        }
    }

    pub fn attempt_to_process_block(
        &mut self,
        block: Block,
        block_source: BlockSource,
        attempt_number: usize,
    ) -> Result<Option<BlockIndex>, BlockError> {
        log::info!("Processing block: {}", block.get_id());

        if block.is_genesis(&self.chain_config) && block_source != BlockSource::Local {
            return Err(BlockError::InvalidBlockSource);
        }

        let mut chainstate_ref = self.make_db_tx();

        let block = chainstate_ref.check_legitimate_orphan(block_source, block)?;

        let best_block_id =
            chainstate_ref.get_best_block_id().map_err(BlockError::BestBlockLoadError)?;

        chainstate_ref.check_block(&block).map_err(BlockError::CheckBlockFailed)?;

        let block_index = chainstate_ref.accept_block(&block)?;
        let result = chainstate_ref.activate_best_chain(block_index, best_block_id)?;
        let db_commit_result = chainstate_ref.commit_db_tx();
        match db_commit_result {
            Ok(_) => {}
            Err(err) => {
                return self.process_db_commit_error(err, block, block_source, attempt_number)
            }
        }

        let new_block_index_after_orphans = self.process_orphans(&block.get_id());
        let result = match new_block_index_after_orphans {
            Some(result_from_orphan) => Some(result_from_orphan),
            None => result,
        };

        self.broadcast_new_tip_event(&result);

        if let Some(ref bi) = result {
            log::info!(
                "New tip in chainstate {} with height {}",
                bi.get_block_id(),
                bi.get_block_height()
            );
        }

        Ok(result)
    }

    /// returns the block index of the new tip
    pub fn process_block(
        &mut self,
        block: Block,
        block_source: BlockSource,
    ) -> Result<Option<BlockIndex>, BlockError> {
        self.attempt_to_process_block(block, block_source, 0)
    }

    pub fn preliminary_block_check(&self, block: Block) -> Result<(), BlockError> {
        let chainstate_ref = self.make_db_tx_ro();
        chainstate_ref.check_block(&block)?;
        Ok(())
    }

    pub fn get_best_block_id(&self) -> Result<Option<Id<Block>>, PropertyQueryError> {
        self.make_db_tx_ro().get_best_block_id()
    }

    pub fn get_header_from_height(
        &self,
        height: &BlockHeight,
    ) -> Result<Option<BlockHeader>, PropertyQueryError> {
        self.make_db_tx_ro().get_header_from_height(height)
    }

    pub fn get_block_id_from_height(
        &self,
        height: &BlockHeight,
    ) -> Result<Option<Id<Block>>, PropertyQueryError> {
        self.make_db_tx_ro().get_block_id_by_height(height)
    }

    pub fn get_block(&self, id: Id<Block>) -> Result<Option<Block>, PropertyQueryError> {
        self.make_db_tx_ro().get_block(id)
    }

    pub fn get_block_index(
        &self,
        id: &Id<Block>,
    ) -> Result<Option<BlockIndex>, PropertyQueryError> {
        self.make_db_tx_ro().get_block_index(id)
    }

    pub fn get_best_block_index(&self) -> Result<Option<BlockIndex>, PropertyQueryError> {
        self.make_db_tx_ro().get_best_block_index()
    }

    pub fn get_locator(&self) -> Result<Vec<BlockHeader>, PropertyQueryError> {
        let chainstate_ref = self.make_db_tx_ro();
        let best_block_index = chainstate_ref
            .get_best_block_index()?
            .ok_or(PropertyQueryError::BestBlockIndexNotFound)?;
        let height = best_block_index.get_block_height();

        let headers = itertools::iterate(0, |&i| if i == 0 { 1 } else { i * 2 })
            .take_while(|i| (height - BlockDistance::new(*i)).is_some())
            .map(|i| {
                chainstate_ref.get_header_from_height(
                    &(height - BlockDistance::new(i)).expect("distance to be valid"),
                )
            });

        itertools::process_results(headers, |iter| iter.flatten().collect::<Vec<_>>())
    }

    pub fn get_block_height_in_main_chain(
        &self,
        id: &Id<Block>,
    ) -> Result<Option<BlockHeight>, PropertyQueryError> {
        self.make_db_tx_ro().get_block_height_in_main_chain(id)
    }

    pub fn get_headers(
        &self,
        locator: Vec<BlockHeader>,
    ) -> Result<Vec<BlockHeader>, PropertyQueryError> {
        // use genesis block if no common ancestor with better block height is found
        let chainstate_ref = self.make_db_tx_ro();
        let mut best = BlockHeight::new(0);

        for header in locator.iter() {
            if let Some(block_index) = chainstate_ref.get_block_index(&header.get_id())? {
                if chainstate_ref.is_block_in_main_chain(&block_index)? {
                    best = block_index.get_block_height();
                    break;
                }
            }
        }

        // get headers until either the best block or header limit is reached
        let best_height = chainstate_ref
            .get_best_block_index()?
            .expect("best block's height to exist")
            .get_block_height();

        let limit = std::cmp::min(
            (best + HEADER_LIMIT).expect("BlockHeight limit reached"),
            best_height,
        );

        let headers = itertools::iterate(best.next_height(), |iter| iter.next_height())
            .take_while(|height| height <= &limit)
            .map(|height| chainstate_ref.get_header_from_height(&height));
        itertools::process_results(headers, |iter| iter.flatten().collect::<Vec<_>>())
    }

    pub fn filter_already_existing_blocks(
        &self,
        headers: Vec<BlockHeader>,
    ) -> Result<Vec<BlockHeader>, PropertyQueryError> {
        let first_block = headers.get(0).ok_or(PropertyQueryError::InvalidInputEmpty)?;
        // verify that the first block attaches to our chain
        match first_block.get_prev_block_id() {
            None => return Err(PropertyQueryError::InvalidInputForPrevBlock),
            Some(id) => {
                if self.get_block_index(id)?.is_none() {
                    return Err(PropertyQueryError::BlockNotFound(id.clone()));
                }
            }
        }

        // TODO: this does some unnecessary copying of the headers; make this loop consume the vec
        for (num, header) in headers.iter().enumerate() {
            if self.get_block_index(&header.get_id())?.is_none() {
                return Ok(headers[num..].to_vec());
            }
        }

        Ok(vec![])
    }
}

#[cfg(test)]
mod tests;<|MERGE_RESOLUTION|>--- conflicted
+++ resolved
@@ -32,10 +32,8 @@
 mod error;
 pub use error::*;
 
-<<<<<<< HEAD
 use self::orphan_blocks::{OrphanBlocksRef, OrphanBlocksRefMut};
-=======
->>>>>>> 550cd3e3
+
 mod pow;
 
 pub mod ban_score;
@@ -84,27 +82,20 @@
         chainstateref::ChainstateRef::new_rw(
             &self.chain_config,
             db_tx,
-<<<<<<< HEAD
             self.orphan_blocks.as_rw_ref(),
-=======
-            Some(&mut self.orphan_blocks),
             self.time_getter.getter(),
->>>>>>> 550cd3e3
         )
     }
 
     #[must_use]
     fn make_db_tx_ro(&self) -> chainstateref::ChainstateRef<TxRo, OrphanBlocksRef> {
         let db_tx = self.blockchain_storage.transaction_ro();
-<<<<<<< HEAD
         chainstateref::ChainstateRef::new_ro(
             &self.chain_config,
             db_tx,
             self.orphan_blocks.as_ro_ref(),
+            self.time_getter.getter(),
         )
-=======
-        chainstateref::ChainstateRef::new_ro(&self.chain_config, db_tx, self.time_getter.getter())
->>>>>>> 550cd3e3
     }
 
     pub fn subscribe_to_events(&mut self, handler: ChainstateEventHandler) {
